--- conflicted
+++ resolved
@@ -9,11 +9,7 @@
 install:
   - ps: Install-Product node $env:nodejs_version
   - npm i -g @skyux-sdk/cli
-<<<<<<< HEAD
-  - skyux certs install
-=======
   - skyux certs install --no-pause
->>>>>>> b8789482
   - npm install
 
 test_script:
