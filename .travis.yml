--- conflicted
+++ resolved
@@ -1,11 +1,7 @@
 os:
   - linux
   - osx
-<<<<<<< HEAD
-  
-=======
 
->>>>>>> b8789482
 language: node_js
 dist: bionic
 
