/*jslint node: true */
'use strict';

const path = require('path');
const merge = require('merge');
const webpack = require('webpack');
const HtmlWebpackPlugin = require('html-webpack-plugin');
const ProgressBarPlugin = require('progress-bar-webpack-plugin');
const failPlugin = require('webpack-fail-plugin');

/**
 * Reads the name field of package.json.
 * Removes "blackbaud-sky-pages-spa-" and wraps in "/".
 * @name getAppName
 * @returns {String} appName
 */
const getAppBase = () => {
  const name = require(path.join(process.cwd(), 'package.json')).name;
  return '/' + name.replace(/blackbaud-sky-pages-spa-/gi, '') + '/';
};

/**
 * Called when loaded via require.
 * @name getWebpackConfig
 * @param {SkyPagesConfig} skyPagesConfig
 * @returns {WebpackConfig} webpackConfig
 */
const getWebpackConfig = (skyPagesConfig) => {

  const assetLoader = path.resolve(__dirname, '..', '..', 'loader', 'sky-pages-asset');
  const moduleLoader = path.resolve(__dirname, '..', '..', 'loader', 'sky-pages-module');
  const resolves = [
    process.cwd(),
    path.join(process.cwd(), 'node_modules'),
<<<<<<< HEAD
    path.join(__dirname, '..'),
    path.join(__dirname, '..', 'node_modules'),
    path.join(process.cwd(), skyPagesConfig['blackbaud-sky-pages-out-skyux2'].skyux.importPath)
=======
    path.join(__dirname, '..', '..', 'node_modules')
>>>>>>> d583fbf4
  ];

  let appPath;
  switch (skyPagesConfig['blackbaud-sky-pages-out-skyux2'].mode) {
    case 'advanced':
      appPath = path.join(process.cwd(), 'src', 'main.ts');
    break;
    default:
      appPath = path.resolve(__dirname, '..', '..', 'src', 'main.ts');
    break;
  }

  // Merge in our defaults
  const appConfig = merge(skyPagesConfig['blackbaud-sky-pages-out-skyux2'].app, {
    template: path.resolve(__dirname, '..', '..', 'src', 'main.ejs'),
    base: getAppBase()
  });

  return {
    appConfig: appConfig,
    entry: {
      polyfills: [path.resolve(__dirname, '..', '..', 'src', 'polyfills.ts')],
      vendor: [path.resolve(__dirname, '..', '..', 'src', 'vendor.ts')],
      skyux: [path.resolve(__dirname, '..', '..', 'src', 'skyux.ts')],
      app: [appPath]
    },
    output: {
      filename: '[name].js',
      chunkFilename: '[id].chunk.js',
      path: path.join(process.cwd(), 'dist'),
    },
    resolveLoader: {
      root: resolves
    },
    resolve: {
      root: resolves,
      extensions: [
        '',
        '.js',
        '.ts'
      ],
    },
    module: {
      preLoaders: [
        {
          test: /sky-pages\.module\.ts$/,
          loader: moduleLoader
        },
        {
          test: /app\.component\.html$/,
          loader: assetLoader,
          query: {
            key: 'appComponentTemplate'
          }
        },
        {
          test: /app\.component\.scss$/,
          loader: assetLoader,
          query: {
            key: 'appComponentStyles'
          }
        }
      ],
      loaders: [
        {
          test: /\.ts$/,
          loaders: [
            'ts-loader?silent=true',
            'angular2-template-loader'
          ]
        },
        {
          test: /\.s?css$/,
          loader: 'raw-loader!sass-loader'
        },
        {
          test: /\.html$/,
          loader: 'raw-loader'
        }
      ]
    },
    SKY_PAGES: skyPagesConfig,
    plugins: [
      new HtmlWebpackPlugin(appConfig),
      new webpack.optimize.OccurenceOrderPlugin(true),
      new webpack.optimize.CommonsChunkPlugin({
        name: ['skyux', 'vendor', 'polyfills']
      }),
      new webpack.DefinePlugin({
        'SKY_PAGES': JSON.stringify(skyPagesConfig)
      }),
      new ProgressBarPlugin(),
      failPlugin
    ]
  };
};

module.exports = {
  getWebpackConfig: getWebpackConfig
};<|MERGE_RESOLUTION|>--- conflicted
+++ resolved
@@ -32,13 +32,10 @@
   const resolves = [
     process.cwd(),
     path.join(process.cwd(), 'node_modules'),
-<<<<<<< HEAD
     path.join(__dirname, '..'),
     path.join(__dirname, '..', 'node_modules'),
+    path.join(__dirname, '..', '..', 'node_modules'),
     path.join(process.cwd(), skyPagesConfig['blackbaud-sky-pages-out-skyux2'].skyux.importPath)
-=======
-    path.join(__dirname, '..', '..', 'node_modules')
->>>>>>> d583fbf4
   ];
 
   let appPath;
